--- conflicted
+++ resolved
@@ -2,11 +2,7 @@
 import * as chai from 'chai'
 import * as chaiAsPromised from 'chai-as-promised'
 import { TLNetwork } from '../../src/TLNetwork'
-<<<<<<< HEAD
-import { config, keystore1, keystore2, keystore3, wait } from '../Fixtures'
-=======
 import { config, wait } from '../Fixtures'
->>>>>>> 6d797ce8
 
 chai.use(chaiAsPromised)
 
@@ -18,18 +14,7 @@
     const tl3 = new TLNetwork(config)
     let user1
     let user2
-<<<<<<< HEAD
     let user3
-    let network
-
-    before(async () => {
-      // set network and load users
-      [[network], user1, user2, user3] = await Promise.all([
-        tl1.currencyNetwork.getAll(),
-        tl1.user.load(keystore1),
-        tl2.user.load(keystore2),
-        tl3.user.load(keystore3)
-=======
     let networks
     let networkDefaultInterestRates
     let networkCustomInterestRates
@@ -37,11 +22,11 @@
 
     before(async () => {
       // set network and load users
-      [ networks, user1, user2 ] = await Promise.all([
+      [ networks, user1, user2, user3 ] = await Promise.all([
         tl1.currencyNetwork.getAll(),
         tl1.user.create(),
-        tl2.user.create()
->>>>>>> 6d797ce8
+        tl2.user.create(),
+        tl3.user.create()
       ])
       // get network details
       const networksWithDetails = await Promise.all(
@@ -67,17 +52,6 @@
     })
 
     describe('#prepareUpdate()', () => {
-<<<<<<< HEAD
-      it('should prepare raw trustline update request tx', () => {
-        expect(
-          tl1.trustline.prepareUpdate(
-            network.address,
-            user2.address,
-            1300,
-            1000
-          )
-        ).to.eventually.have.keys('rawTx', 'ethFees')
-=======
       it('should prepare raw trustline update request tx in network WITHOUT interest rates', () => {
         expect(tl1.trustline.prepareUpdate(networkWithoutInterestRates.address, user2.address, 2000, 1000))
           .to.eventually.have.keys('rawTx', 'ethFees')
@@ -93,27 +67,10 @@
           interestRateGiven: 1,
           interestRateReceived: 2
         })).to.eventually.have.keys('rawTx', 'ethFees')
->>>>>>> 6d797ce8
       })
     })
 
     describe('#confirm() - trustline update request tx', () => {
-<<<<<<< HEAD
-      let tx
-
-      before(async () => {
-        tx = await tl1.trustline.prepareUpdate(
-          network.address,
-          user2.address,
-          1300,
-          1000
-        )
-        await wait()
-      })
-
-      it('should return txId', () => {
-        expect(tl1.trustline.confirm(tx.rawTx)).to.eventually.be.a('string')
-=======
       afterEach(async () => {
         // make sure tx is mined
         await wait()
@@ -122,7 +79,6 @@
       it('should return txId for network WITHOUT interest rates', async () => {
         const txWithoutInterestRates = await tl1.trustline.prepareUpdate(networkWithoutInterestRates.address, user2.address, 2000, 1000)
         expect(tl1.trustline.confirm(txWithoutInterestRates.rawTx)).to.eventually.be.a('string')
->>>>>>> 6d797ce8
       })
 
       it('should return txId for network with DEFAULT interest rates', async () => {
@@ -145,22 +101,11 @@
       const interestRateGiven = 0.01
       const interestRateReceived = 0.02
 
-<<<<<<< HEAD
-      before(async () => {
-        const { rawTx } = await tl1.trustline.prepareUpdate(
-          network.address,
-          user2.address,
-          given,
-          received
-        )
-        txId = await tl1.trustline.confirm(rawTx)
-=======
       it('should return latest request for network WITHOUT interest rates', async () => {
         const { rawTx } = await tl1.trustline.prepareUpdate(networkWithoutInterestRates.address, user2.address, given, received)
         const txId = await tl1.trustline.confirm(rawTx)
 
         // make sure tx is mined
->>>>>>> 6d797ce8
         await wait()
 
         const requests = await tl1.trustline.getRequests(networkWithoutInterestRates.address)
@@ -186,12 +131,6 @@
         expect(latestRequest.type).to.equal('TrustlineUpdateRequest')
       })
 
-<<<<<<< HEAD
-      it('should return all requests', () => {
-        expect(tl1.trustline.getRequests(network.address)).to.eventually.be.an(
-          'array'
-        )
-=======
       it('should return latest request for network with DEFAULT interest rates', async () => {
         const { rawTx } = await tl1.trustline.prepareUpdate(networkDefaultInterestRates.address, user2.address, given, received)
         const txId = await tl1.trustline.confirm(rawTx)
@@ -220,7 +159,6 @@
         expect(latestRequest.interestRateGiven).to.have.keys('raw', 'value', 'decimals')
         expect(latestRequest.interestRateGiven.value).to.eq(networkDefaultInterestRates.defaultInterestRate.value)
         expect(latestRequest.type).to.equal('TrustlineUpdateRequest')
->>>>>>> 6d797ce8
       })
 
       it('should return latest request for network with CUSTOM interest rates', async () => {
@@ -259,40 +197,6 @@
     })
 
     describe('#prepareAccept()', () => {
-<<<<<<< HEAD
-      it('should prepare accept tx', () => {
-        expect(
-          tl2.trustline.prepareAccept(
-            network.address,
-            user1.address,
-            1250,
-            1000
-          )
-        ).to.eventually.have.keys('rawTx', 'ethFees')
-      })
-    })
-
-    describe('#confirm() - trustline update accept tx', () => {
-      before(async () => {
-        const { rawTx } = await tl1.trustline.prepareUpdate(
-          network.address,
-          user2.address,
-          1300,
-          123
-        )
-        await tl1.trustline.confirm(rawTx)
-        await wait()
-      })
-
-      it('should return txId', async () => {
-        const { rawTx } = await tl2.trustline.prepareAccept(
-          network.address,
-          user1.address,
-          123,
-          1300
-        )
-        expect(tl2.trustline.confirm(rawTx)).to.eventually.be.a('string')
-=======
       it('should prepare accept tx for network WITHOUT interest rates', () => {
         expect(tl2.trustline.prepareAccept(networkWithoutInterestRates.address, user1.address, 1250, 1000))
           .to.eventually.have.keys('rawTx', 'ethFees')
@@ -301,7 +205,6 @@
       it('should prepare accept tx for network with DEFAULT interest rates', () => {
         expect(tl2.trustline.prepareAccept(networkDefaultInterestRates.address, user1.address, 1250, 1000))
           .to.eventually.have.keys('rawTx', 'ethFees')
->>>>>>> 6d797ce8
       })
 
       it('should prepare accept tx for network with CUSTOM interest rates', () => {
@@ -333,13 +236,6 @@
 
         await wait()
 
-<<<<<<< HEAD
-      it('should return all updates', () => {
-        expect(tl1.trustline.getUpdates(network.address)).to.eventually.be.an(
-          'array'
-        )
-      })
-=======
         const updateTxDefaultInterestRates = await tl1.trustline.prepareUpdate(
           networkDefaultInterestRates.address,
           user2.address,
@@ -363,7 +259,6 @@
         await tl1.trustline.confirm(updateTxCustomInterestRates.rawTx)
 
         await wait()
->>>>>>> 6d797ce8
 
         const acceptTxWithoutInterestRates = await tl2.trustline.prepareAccept(
           networkWithoutInterestRates.address,
@@ -475,16 +370,8 @@
 
     describe('#get()', () => {
       it('should return trustline', async () => {
-<<<<<<< HEAD
-        const trustline = await tl1.trustline.get(
-          network.address,
-          user2.address
-        )
-        expect(trustline).to.have.keys(
-=======
         const trustline = await tl1.trustline.get(networkWithoutInterestRates.address, user2.address)
         expect(trustline).to.have.keys([
->>>>>>> 6d797ce8
           'counterParty',
           'user',
           'address',
@@ -493,24 +380,16 @@
           'id',
           'leftGiven',
           'leftReceived',
-<<<<<<< HEAD
-          'received'
-        )
-=======
           'received',
           'interestRateGiven',
           'interestRateReceived'
         ])
->>>>>>> 6d797ce8
       })
     })
 
     describe('#getAll()', () => {
       it('should return array of trustlines', () => {
-<<<<<<< HEAD
-        expect(tl1.trustline.getAll(network.address)).to.eventually.be.an(
-          'array'
-        )
+        expect(tl1.trustline.getAll(networkWithoutInterestRates.address)).to.eventually.be.an('array')
       })
     })
 
@@ -528,7 +407,7 @@
 
           // Request a trustline from a to b and confirm the transaction.
           const updateTx = (await a.trustline.prepareUpdate(
-            network.address,
+            networkWithoutInterestRates.address,
             b.user.address,
             given,
             received
@@ -539,7 +418,7 @@
 
           // Send transaction from b to accept a's trustline request.
           const acceptTx = (await b.trustline.prepareAccept(
-            network.address,
+            networkWithoutInterestRates.address,
             a.user.address,
             given,
             received
@@ -550,7 +429,7 @@
 
         // Manipulate the balance between the user to settle the trustline later on.
         const paymentTx = (await tl1.payment.prepare(
-          network.address,
+          networkWithoutInterestRates.address,
           tl2.user.address,
           100
         )).rawTx
@@ -562,20 +441,17 @@
       it('It should be possible to prepare a settle in the correct direction.', async () => {
         // Send the prepare settle to the relay, expecting a valid path exists.
         expect(
-          await tl1.trustline.prepareSettle(network.address, tl2.user.address)
+          await tl1.trustline.prepareSettle(networkWithoutInterestRates.address, tl2.user.address)
         ).to.have.keys('rawTx', 'ethFees')
       })
 
       it('It should not be possible to prepare a settle in the wrong direction.', async () => {
         // Send the prepare settle to the relay, expecting that a 501 HTTP status code get responded.
         try {
-          await tl2.trustline.prepareSettle(network.address, tl1.user.address)
+          await tl2.trustline.prepareSettle(networkWithoutInterestRates.address, tl1.user.address)
         } catch (err) {
           expect(err).to.be.an('error')
         }
-=======
-        expect(tl1.trustline.getAll(networkWithoutInterestRates.address)).to.eventually.be.an('array')
->>>>>>> 6d797ce8
       })
     })
   })
