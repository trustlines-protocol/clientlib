--- conflicted
+++ resolved
@@ -35,11 +35,8 @@
   },
   "dependencies": {
     "eth-lightwallet": "^2.5.6",
-<<<<<<< HEAD
     "ethereumjs-util": "^5.1.2",
-=======
     "bitcore-lib": "bitpay/bitcore-lib",
->>>>>>> 7d49d84b
     "rxjs": "^5.4.1"
   }
 }