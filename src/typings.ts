--- conflicted
+++ resolved
@@ -6,7 +6,6 @@
   toBlock?: number
 }
 
-<<<<<<< HEAD
 export interface Order {
   maker: string // this.user.address
   taker: string // optional
@@ -48,7 +47,6 @@
 	 feeRecipient: string,
 	 makerFee: BigNumber,
 	 takerFee: BigNumber,
-=======
 export interface TxOptions {
   gasPrice?: number,
   gasLimit?: number,
@@ -62,5 +60,4 @@
 export interface PaymentOptions extends TLOptions {
   maximumHops?: number,
   maximumFees?: number
->>>>>>> 2deef6cf
 }