import { Observable } from 'rxjs/Observable'
import { TimerObservable } from 'rxjs/observable/TimerObservable'
import 'rxjs/add/operator/mergeMap'
import 'rxjs/add/operator/map'
import { Observer } from 'rxjs/Observer'
import { BigNumber } from 'bignumber.js'

import { Configuration } from './Configuration'

let __DEV__

const ReconnectingWebSocket = require('reconnecting-websocket')

export class Utils {

  constructor (private configuration: Configuration) {
  }

  public createObservable (url: string): Observable<any> {
    const { useWebSockets, apiUrl, wsApiUrl, pollInterval } = this.configuration
    if (useWebSockets && 'WebSocket' in window) {
      return Observable.create((observer: Observer<any>) => {
        let ws = new ReconnectingWebSocket(`${wsApiUrl}${url}`)
        ws.onmessage = (e: MessageEvent) => {
          const json = JSON.parse(e.data)
          observer.next(json)
        }
        ws.onerror = (e: ErrorEvent) => {
          console.error('An web socket error occured')
        }
        return () => {
          ws.close(1000, '', { keepClosed: true })
        }
      })
    } else {
      return TimerObservable.create(0, pollInterval)
        .mergeMap(() =>
          fetch(`${apiUrl}${url}`)
            .then(res => res.json())
            .catch(err => new Error(`Could not get events: ${err.message}`))
        )
    }
  }

  public fetchUrl (url: string, options?: object): Promise<any> {
    const { apiUrl } = this.configuration
    if (__DEV__) {
      console.log(`Request: ${apiUrl}${url}`, options)
    }
    return fetch(`${apiUrl}${url}`, options)
      .then(response => {
        if (__DEV__) {
          console.log(`Response: ${apiUrl}${url}`, response)
        }
        if (response.status !== 200) {
          return response.json().then(json =>
            Promise.reject(json.message)
          )
        } else {
          return response.json()
        }
      })
      .then(json => json)
      .catch(error => Promise.reject(error.message || error))
  }

  public buildUrl (baseUrl: string, validParameters: string[], parameters?: any): string {
    if (!parameters || typeof parameters !== 'object') {
      return baseUrl
    }
    for (let key in parameters) {
      if (parameters[ key ] && validParameters.indexOf(key) !== -1) {
        baseUrl += (baseUrl.indexOf('?') === -1) ? '?' : '&'
        baseUrl += `${key}=${parameters[ key ]}`
      }
    }
    return baseUrl
  }

  public createLink (pre: string, parameters: any[]): string {
    const base = `http://trustlines.network/v1/${pre}/`
    const link = parameters.reduce((result, param) => `${result}/${param}`)
    return base + link
  }
<<<<<<< HEAD
=======

  public checkAddress (address: string): boolean {
    return /^(0x)?[0-9a-f]{40}$/i.test(address)
    // TODO also use checksum address
  }

  public calcRaw (value: number, decimals: number): any {
    const x = new BigNumber(value)
    return x.times(Math.pow(10, decimals)).toNumber()
  }

  public calcValue (raw: number, decimals: number): any {
    const x = new BigNumber(raw)
    return x.div(Math.pow(10, decimals)).toNumber()
  }

  public formatAmount (raw: number, decimals: number): any {
    return {
      decimals,
      raw,
      value: this.calcValue(raw, decimals)
    }
  }
>>>>>>> 4e58a03b
}<|MERGE_RESOLUTION|>--- conflicted
+++ resolved
@@ -82,13 +82,6 @@
     const link = parameters.reduce((result, param) => `${result}/${param}`)
     return base + link
   }
-<<<<<<< HEAD
-=======
-
-  public checkAddress (address: string): boolean {
-    return /^(0x)?[0-9a-f]{40}$/i.test(address)
-    // TODO also use checksum address
-  }
 
   public calcRaw (value: number, decimals: number): any {
     const x = new BigNumber(value)
@@ -107,5 +100,4 @@
       value: this.calcValue(raw, decimals)
     }
   }
->>>>>>> 4e58a03b
 }