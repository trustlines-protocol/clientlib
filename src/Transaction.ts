--- conflicted
+++ resolved
@@ -24,13 +24,8 @@
       .then(txinfos => {
         const gasLimit = estimatedGas ? estimatedGas * 1.5 : 2000000
         const txOptions = {
-<<<<<<< HEAD
           gasPrice: gasPrice || txinfos.gasPrice,
           gasLimit: gasLimit || 2000000,
-=======
-          gasPrice: txinfos.gasPrice, // TODO let user set gas price
-          gasLimit, // TODO let user set gas limit
->>>>>>> 9fe6d124
           value: 0,
           nonce: txinfos.nonce,
           to: contractAddress.toLowerCase()
