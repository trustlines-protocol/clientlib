import { Configuration } from './Configuration'
import { User } from './User'
import { Transaction } from './Transaction'
import { Payment } from './Payment'
import { Trustline } from './Trustline'
import { CurrencyNetwork } from './CurrencyNetwork'
import { Contact } from './Contact'
import { Utils } from './Utils'
import { Event } from './Event'
<<<<<<< HEAD
import { Exchange } from './Exchange'

import { Observable } from 'rxjs/Observable'
=======
import { Messaging } from './Messaging'
>>>>>>> 5a132d49

export class TLNetwork {
  public configuration: Configuration
  public user: User
  public transaction: Transaction
  public payment: Payment
  public trustline: Trustline
  public currencyNetwork: CurrencyNetwork
  public contact: Contact
  public utils: Utils
  public event: Event
<<<<<<< HEAD
  public exchange: Exchange
=======
  public messaging: Messaging
>>>>>>> 5a132d49

  constructor (config: any = {}) {
    const { protocol, host, port, path,tokenAddress, pollInterval, useWebSockets, wsProtocol } = config
    this.configuration = new Configuration(protocol, host, port, path, pollInterval, useWebSockets, wsProtocol)
    this.utils = new Utils(this.configuration)
    this.transaction = new Transaction(this.utils)
    this.currencyNetwork = new CurrencyNetwork(this.utils)
    this.user = new User(this.transaction, this.utils)
    this.event = new Event(this.user, this.utils, this.currencyNetwork)
    this.contact = new Contact(this.user, this.utils)
    this.trustline = new Trustline(this.event, this.user, this.utils, this.transaction, this.currencyNetwork)
    this.payment = new Payment(this.event, this.user, this.utils, this.transaction, this.currencyNetwork)
<<<<<<< HEAD
    this.exchange = new Exchange(this.event, this.user, this.utils, this.transaction, this.currencyNetwork, this.payment)
=======
    this.messaging = new Messaging(this.user, this.utils, this.currencyNetwork)
>>>>>>> 5a132d49
  }

}<|MERGE_RESOLUTION|>--- conflicted
+++ resolved
@@ -7,13 +7,10 @@
 import { Contact } from './Contact'
 import { Utils } from './Utils'
 import { Event } from './Event'
-<<<<<<< HEAD
 import { Exchange } from './Exchange'
+import { Messaging } from './Messaging'
 
 import { Observable } from 'rxjs/Observable'
-=======
-import { Messaging } from './Messaging'
->>>>>>> 5a132d49
 
 export class TLNetwork {
   public configuration: Configuration
@@ -25,11 +22,8 @@
   public contact: Contact
   public utils: Utils
   public event: Event
-<<<<<<< HEAD
   public exchange: Exchange
-=======
   public messaging: Messaging
->>>>>>> 5a132d49
 
   constructor (config: any = {}) {
     const { protocol, host, port, path,tokenAddress, pollInterval, useWebSockets, wsProtocol } = config
@@ -42,11 +36,8 @@
     this.contact = new Contact(this.user, this.utils)
     this.trustline = new Trustline(this.event, this.user, this.utils, this.transaction, this.currencyNetwork)
     this.payment = new Payment(this.event, this.user, this.utils, this.transaction, this.currencyNetwork)
-<<<<<<< HEAD
     this.exchange = new Exchange(this.event, this.user, this.utils, this.transaction, this.currencyNetwork, this.payment)
-=======
     this.messaging = new Messaging(this.user, this.utils, this.currencyNetwork)
->>>>>>> 5a132d49
   }
 
 }