<<<<<<< HEAD
import { User } from './User'
import { Utils } from './Utils'
import { CurrencyNetwork } from './CurrencyNetwork'

export class Contact {

  constructor (private currencyNetwork: CurrencyNetwork,
               private user: User,
               private utils: Utils) {
  }

  public getAll (): Promise<string[]> {
    const { user, utils, currencyNetwork } = this
    const url = `networks/${currencyNetwork.defaultNetwork}/users/0x${user.address}/contacts`
    return utils.fetchUrl(url)
  }
=======
import { User } from "./User"
import { Utils } from "./Utils"

export class Contact {

    constructor(private user: User, private utils: Utils) {}

    public getAll(networkAddress: string): Promise<string[]> {
        const { user, utils } = this
        const url = `networks/${networkAddress}/users/0x${user.proxyAddress}/contacts`
        return utils.fetchUrl(url)
    }
>>>>>>> 864c54c7

}<|MERGE_RESOLUTION|>--- conflicted
+++ resolved
@@ -1,33 +1,15 @@
-<<<<<<< HEAD
 import { User } from './User'
 import { Utils } from './Utils'
-import { CurrencyNetwork } from './CurrencyNetwork'
 
 export class Contact {
 
-  constructor (private currencyNetwork: CurrencyNetwork,
-               private user: User,
-               private utils: Utils) {
+  constructor (private user: User, private utils: Utils) {
   }
 
-  public getAll (): Promise<string[]> {
-    const { user, utils, currencyNetwork } = this
-    const url = `networks/${currencyNetwork.defaultNetwork}/users/0x${user.address}/contacts`
+  public getAll (networkAddress: string): Promise<string[]> {
+    const { user, utils } = this
+    const url = `networks/${networkAddress}/users/0x${user.proxyAddress}/contacts`
     return utils.fetchUrl(url)
   }
-=======
-import { User } from "./User"
-import { Utils } from "./Utils"
-
-export class Contact {
-
-    constructor(private user: User, private utils: Utils) {}
-
-    public getAll(networkAddress: string): Promise<string[]> {
-        const { user, utils } = this
-        const url = `networks/${networkAddress}/users/0x${user.proxyAddress}/contacts`
-        return utils.fetchUrl(url)
-    }
->>>>>>> 864c54c7
 
 }