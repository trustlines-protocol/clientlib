--- conflicted
+++ resolved
@@ -1,67 +1,31 @@
-<<<<<<< HEAD
 import { Utils } from './Utils'
 import { User } from './User'
 import { Transaction } from './Transaction'
-import { CurrencyNetwork } from './CurrencyNetwork'
 
 export class Trustline {
 
   constructor (private user: User,
                private utils: Utils,
-               private transaction: Transaction,
-               private currencyNetwork: CurrencyNetwork) {
+               private transaction: Transaction) {
   }
 
-  public prepareUpdate (debtor: string, value: number): Promise<string> {
+  public prepareUpdate (network: string, debtor: string, value: number): Promise<string> {
     const { transaction, user } = this
-    return transaction.prepareTransaction('updateCreditline', [ `0x${debtor}`, value ])
+    return transaction.prepare(network, 'updateCreditline', [ `0x${debtor}`, value ])
   }
 
-  public prepareAccept (creditor: string) {
+  public prepareAccept (network: string, creditor: string): Promise<string> {
     const { transaction, user } = this
-    return transaction.prepareTransaction('acceptCreditline', [ `0x${creditor}` ])
+    return transaction.prepare(network, 'acceptCreditline', [ `0x${creditor}` ])
   }
 
-  public getAll (): Promise<object[]> {
-    const { user, utils, currencyNetwork } = this
-    return utils.fetchUrl(`networks/${currencyNetwork.defaultNetwork}/users/0x${user.address}/trustlines`)
+  public getAll (networkAddress: string): Promise<object[]> {
+    const { user, utils } = this
+    return utils.fetchUrl(`networks/${networkAddress}/users/0x${user.proxyAddress}/trustlines`)
   }
 
-  public get (userAddressB: string): Promise<object> {
-    const { user, utils, currencyNetwork } = this
-    return utils.fetchUrl(`networks/${currencyNetwork.defaultNetwork}/users/0x${user.address}/trustlines/${userAddressB}`)
+  public get (networkAddress: string, userAddressB: string): Promise<object> {
+    const { user, utils } = this
+    return utils.fetchUrl(`networks/${networkAddress}/users/0x${user.proxyAddress}/trustlines/${userAddressB}`)
   }
-=======
-import { Utils } from "./Utils"
-import { User } from "./User"
-import { Transaction } from "./Transaction"
-
-export class Trustline {
-
-    constructor(
-        private user: User,
-        private utils: Utils,
-        private transaction: Transaction
-    ) {}
-
-    public prepareUpdate(network: string, debtor: string, value: number): Promise<string> {
-        const { transaction, user } = this
-        return transaction.prepare(network, "updateCreditline", [`0x${debtor}`, value])
-    }
-
-    public prepareAccept(network: string, creditor: string): Promise<string> {
-        const { transaction, user } = this
-        return transaction.prepare(network, "acceptCreditline", [`0x${creditor}`])
-    }
-
-    public getAll(networkAddress: string): Promise<object[]> {
-        const { user, utils } = this
-        return utils.fetchUrl(`networks/${networkAddress}/users/0x${user.proxyAddress}/trustlines`)
-    }
-
-    public get(networkAddress: string, userAddressB: string): Promise<object> {
-        const { user, utils } = this
-        return utils.fetchUrl(`networks/${networkAddress}/users/0x${user.proxyAddress}/trustlines/${userAddressB}`)
-    }
->>>>>>> 864c54c7
 }