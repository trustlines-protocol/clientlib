--- conflicted
+++ resolved
@@ -3,48 +3,23 @@
 
 export class CurrencyNetwork {
 
-<<<<<<< HEAD
-  public defaultNetwork: string
-  public networks: string[]
-
-  constructor (private user: User, private utils: Utils) {
+  constructor (private utils: Utils) {
   }
-=======
-    constructor(private utils: Utils) {}
->>>>>>> 864c54c7
 
   public getAll (): Promise<any[]> {
     return this.utils.fetchUrl(`networks`)
   }
 
-<<<<<<< HEAD
-  public getInfo (networkAddress?: string): Promise<object> {
-    const address = (networkAddress) ? networkAddress : this.defaultNetwork
-    return this.utils.fetchUrl(`networks/${address}`)
+  public getInfo (networkAddress: string): Promise<object> {
+    return this.utils.fetchUrl(`networks/${networkAddress}`)
   }
 
-  public getUsers (networkAddress?: string): Promise<object[]> {
-    const address = (networkAddress) ? networkAddress : this.defaultNetwork
+  public getUsers (networkAddress: string): Promise<object[]> {
     return this.utils.fetchUrl(`networks/${networkAddress}/users`)
   }
 
-  public getUserOverview (networkAddress?: string, userAddress?: string): Promise<object> {
-    const network = (networkAddress) ? networkAddress : this.defaultNetwork
-    const user = (userAddress) ? userAddress : this.user.address
-    return this.utils.fetchUrl(`networks/${network}/users/0x${user}`)
+  public getUserOverview (networkAddress: string, userAddress: string): Promise<object> {
+    return this.utils.fetchUrl(`networks/${networkAddress}/users/0x${userAddress}`)
   }
-=======
-    public getInfo(networkAddress: string): Promise<object> {
-        return this.utils.fetchUrl(`networks/${networkAddress}`)
-    }
-
-    public getUsers(networkAddress: string): Promise<object[]> {
-        return this.utils.fetchUrl(`networks/${networkAddress}/users`)
-    }
-
-    public getUserOverview(networkAddress: string, userAddress: string): Promise<object> {
-        return this.utils.fetchUrl(`networks/${networkAddress}/users/0x${userAddress}`)
-    }
->>>>>>> 864c54c7
 
 }